---
- name: Create vlan 10, 20, and 30
  hosts: Arista1, Arista2
  gather_facts: false
  connection: local
<<<<<<< HEAD

  tasks:
    - name: Create the VLANs
    eos_vlan:
      vlan_id: 10, 20, 30
      state: present
=======
    
  tasks:
    - eos_vlan:
        vlan_id: 10, 20, 30
        state: present
>>>>>>> 8f0d551c
<|MERGE_RESOLUTION|>--- conflicted
+++ resolved
@@ -3,17 +3,10 @@
   hosts: Arista1, Arista2
   gather_facts: false
   connection: local
-<<<<<<< HEAD
 
   tasks:
     - name: Create the VLANs
     eos_vlan:
       vlan_id: 10, 20, 30
       state: present
-=======
-    
-  tasks:
-    - eos_vlan:
-        vlan_id: 10, 20, 30
-        state: present
->>>>>>> 8f0d551c
+    